# Galaxy

[![License](https://img.shields.io/badge/License-Apache_2.0-blue.svg)](https://opensource.org/licenses/Apache-2.0) [![CI](https://github.com/Rely-io/galaxy-oss/actions/workflows/release_on_tag.yml/badge.svg?event=release)](https://github.com/Rely-io/galaxy-oss/actions/workflows/release_on_tag.yml)

<<<<<<< HEAD
## Installation

### Pre-requisites
=======
Galaxy is a solution developed by Rely.io that enables seamless integration of third-party systems with our internal developer portal. With Galaxy, you can leverage existing [integrations](https://www.rely.io/product/integrations) to ingest your data into Rely.io or create custom integrations tailored to your needs.

Built with Python, Galaxy offers reusable components, making it easy to add integrations to the framework. It employs JQ syntax to accurately map data from third-party APIs into the Rely data model.
>>>>>>> d02967e2

## Installation

<<<<<<< HEAD
#### Creating the plugin

In your Rely.io application, go to `Portal Builder` > `Plugins` and select "*Add Data Source*". Select the tool you'll be using and tick the "*Is your plugin self hosted?*" option. Fill the required information and submit.

=======
### Pre-requisites

To setup an integration with a third-party tool you must create a plugin for it. If you haven't done it yet, please follow the instructions on the next step "*Creating the plugin*". Otherwise feel free to skip this step.

#### Creating the plugin

In your Rely.io application, go to `Portal Builder` > `Plugins` and select "*Add Data Source*". Select the tool you'll be using and tick the "*Is your plugin self hosted?*" option. Fill the required information and submit.

>>>>>>> d02967e2
#### Obtaining the plugin token

The plugin token connects your plugin to our API and allows authenticated communication to happen between the two.

There are 2 ways to do this.

##### In Rely.io
<<<<<<< HEAD

Select *"View details"* on the plugin you want to setup and move to the *"self-hosted instructions"* tab. You'll notice there's a command to create a Kubernetes secret that already makes use of your token. You may extract the token from here or simply use the command directly in step 2 of the Helm install detailed below.

![self-hosted-instructions](images/self-hosted-instructions.png)
=======

Select *"View details"* on the plugin you want to setup and move to the *"self-hosted instructions"* tab. You'll notice there's a command to create a Kubernetes secret that already makes use of your token. You may extract the token from here or simply use the command directly in step 2 of the Helm install detailed below.

![self-hosted-instructions](images/self-hosted-instructions.png)

##### Programmatically
>>>>>>> d02967e2

First obtain a personal long lived token by going to your organization's `Settings` and clicking *"Generate an API key"*. This key will be used to communicate with our API.

Select *"View details"* on the plugin you're using and copy the plugin's ID.

![get-api-token](images/get-api-token.png)

Now in a terminal, make an API call to our API replacing the variables with the obtained values

```bash
  curl --request GET --url https://magneto.rely.io/api/v1/legacy/plugins/{PLUGIN_ID}/token --header 'Authorization: Bearer {API_KEY}'
```

And now you have obtained the plugin token to use during installation.

### Helm

#### Fresh Install

1. Create a Kubernetes namespace (alternatively, you may skip this step and use a different workspace in step 2)

   ```bash
   kubectl create namespace rely-galaxy
   ```

2. Create a `my_values.yaml` file (name isn't important) with the variables we need to setup on the chart, example below:

<<<<<<< HEAD
   ```yaml
   env:
     RELY_API_TOKEN: the_rely_api_token
     RELY_API_URL: https://magneto.rely.io
     RELY_INTEGRATION_ID: "1234567"
     RELY_INTEGRATION_TYPE: pagerduty
=======
   ```bash
   kubectl create secret generic relyio-galaxy-api-token --namespace rely-galaxy --from-literal=API_TOKEN="YOUR-PLUGIN-TOKEN"
   ```

3. Create a `.env` file with your environment variables for the Galaxy framework:

   ```dotenv
   RELY_INTEGRATION_TYPE=<the name of the integration, ex: gitlab>
   RELY_INTEGRATION_ID=<go to rely app and get the rely integration installation id>
>>>>>>> d02967e2
   ```
   This values will run galaxy in `daemon` mode with a `60` minutes schedule interval. without relying on kubernetes cronjob.
   If we want to run galaxy in `cronjob` mode (by default if we don't set the `RELY_INTEGRATION_EXECUTION_TYPE`), we can remove the `RELY_INTEGRATION_EXECUTION_TYPE` and `RELY_INTEGRATION_DAEMON_INTERVAL` values.
   Then the kubernetes cronjob will be created and run the integration every interval of time according to the `schedule` property in the yaml value file (by default the schedule is set to run each 59 minutes).

<<<<<<< HEAD
3. Install the **Rely.io Galaxy Framework** helm chart:
=======
    > Find examples of .env files for all Rely.io supported plugins in `examples/env` folder

4. Create a Kubernetes secret using the `.env` file:
>>>>>>> d02967e2

   ```bash
   helm upgrade --install -f my_values.yaml \
     relyio-galaxy \
     oci://registry-1.docker.io/devrelyio/galaxy-helm \
     -n rely-galaxy
   ```

  INFO: Instead of creating a yaml file, you can also pass the values directly in the command line:

  ```bash
  helm upgrade --install relyio-galaxy \
    --set env.RELY_API_TOKEN=the_rely_api_token \
    --set env.RELY_API_URL=https://magneto.rely.io \
    --set env.RELY_INTEGRATION_ID=1234567 \
    --set env.RELY_INTEGRATION_TYPE=pagerduty \
    oci://registry-1.docker.io/devrelyio/galaxy-helm \
    -n rely-galaxy
  ```

#### Upgrade

##### To the latest version

```bash
helm upgrade -f my_values.yaml \
  relyio-galaxy \
  oci://registry-1.docker.io/devrelyio/galaxy-helm \
  -n rely-galaxy
```
<<<<<<< HEAD
or
=======

##### To a specific version
>>>>>>> d02967e2

```bash
helm upgrade relyio-galaxy \
    --set env.RELY_API_TOKEN=the_rely_api_token \
    --set env.RELY_API_URL=https://magneto.rely.io \
    --set env.RELY_INTEGRATION_ID=1234567 \
    --set env.RELY_INTEGRATION_TYPE=pagerduty \
    oci://registry-1.docker.io/devrelyio/galaxy-helm \
    -n rely-galaxy
```

<<<<<<< HEAD
##### To a specific version

```bash
helm upgrade -f my_values.yaml \
  relyio-galaxy \
  oci://registry-1.docker.io/devrelyio/galaxy-helm \
  -n rely-galaxy \
  --version 1.0.0
```
or
=======
#### Configuration Update

##### Environment variables

  Update the `relyio-galaxy-env` secret with any variables you need:

  ```bash
  kubectl patch secret relyio-galaxy-env --namespace rely-galaxy --patch '{
      "data": {
          "RELY_INTEGRATION_ID": "'"$(echo -n '<your_rely_integration_id>' | base64)"'"
      }}'
  ```

### Docker

You can simply run Galaxy by:
>>>>>>> d02967e2

```bash
helm upgrade relyio-galaxy \
    --set env.RELY_API_TOKEN=the_rely_api_token \
    --set env.RELY_API_URL=https://magneto.rely.io \
    --set env.RELY_INTEGRATION_ID=1234567 \
    --set env.RELY_INTEGRATION_TYPE=pagerduty \
    oci://registry-1.docker.io/devrelyio/galaxy-helm \
    -n rely-galaxy \
    --version 1.0.0
```

<<<<<<< HEAD
#### Configuration

##### Required variables

Helm chart requires the following values to be set or it will fail to install:

- `env.RELY_API_URL`: The rely api url, ex: https://magneto.rely.io/
- `env.RELY_API_TOKEN`: Go to rely app and get the token for the plugin installation
- `env.RELY_INTEGRATION_TYPE`: The name of the integration, ex: gitlab
- `env.RELY_INTEGRATION_ID`: Go to rely app and get the rely integration installation id

These are the minimum values that need to be set for the framework to work. You can also set other values that are in the [`values.yaml`](deploy/helm/galaxy/values.yaml) file.

Additionally, you can set the following values:

- `env.RELY_INTEGRATION_EXECUTION_TYPE`: The execution type of the integration. The default value is `cronjob`. If you want to run the integration in daemon mode you need to set this value to `daemon`.
- `env.RELY_INTEGRATION_DAEMON_INTERVAL`: The interval in minutes that the integration will run in daemon mode. The default value is `60`.
- `schedule`: The cronjob schedule for the integration. The default value is `59 * * * *`.

<br/>

> **NOTE** <br/>
> Depending on the integration you are using you might need to set other values. You can find the values needed for each integration in its own documentation.

### Docker

You can simply run Galaxy by:

```bash
docker run --env-file .env devrelyio/galaxy:latest
```

The content of the .env file is as follows:

```dotenv
RELY_INTEGRATION_TYPE=<the name of the integration, ex: gitlab>
RELY_API_URL=https://magneto.rely.io/
RELY_API_TOKEN=<go to rely app and get the token for the plugin installation>
RELY_INTEGRATION_ID=<go to rely app and get the rely integration installation id>
RELY_INTEGRATION_EXECUTION_TYPE=daemon         # This will ensure your Docker container will run continuously
```

=======
The content of the .env file is as follows:

```dotenv
RELY_INTEGRATION_TYPE=<the name of the integration, ex: gitlab>
RELY_API_URL=https://magneto.rely.io/
RELY_API_TOKEN=<go to rely app and get the token for the plugin installation>
RELY_INTEGRATION_ID=<go to rely app and get the rely integration installation id>
RELY_INTEGRATION_EXECUTION_TYPE=daemon         # This will ensure your Docker container will run continuously
```

>>>>>>> d02967e2
### Contributing

Interested in contributing? Great!

Start by reading our [contribution guidelines](CONTRIBUTING.md) and then follow the steps below:

1. Install  the galaxy cli as described above.
2. Run the scaffold  command to create a new plugin.

```bash
galaxy scaffold -i <integration_name>
```

This will create all the base files and wire the integration to the framework. After you have the initial structure you can start coding the integration
by adding the necessary code to collect the data from the api of the integration `client.py` file, the `main.py` file and the `routes.py` file.
You can also add the necessary blueprints, automations and mappings inside the `rely.io` folder.

Once you have all the files in place, you can run the validate the integration by running the command below:

```bash
make validate
```

If you want to test the integration, you can run the command below:

```bash
make test
```

If all the validation and test pass, you can run the integration by running the command below:

```bash
make run
```

Or to run the integration in debug mode:

```bash
make run-debug
```

Don't forget to add the necessary configs to the `.env` file as described above.

If you want instead of using make run the framework using the cli you first need to install the new version by running:

```bash
make
```

and then you can run the framework by running making sure that your .env has the right configuration needed for the integration:

```bash
galaxy run
```

or you can run also run the galaxy in dry-run mode to see the output of the integration without sending the data to Rely:

```bash
galaxy run --dry-run
```

### License

Galaxy is licensed under the [Apache License 2.0](LICENSE).<|MERGE_RESOLUTION|>--- conflicted
+++ resolved
@@ -2,33 +2,20 @@
 
 [![License](https://img.shields.io/badge/License-Apache_2.0-blue.svg)](https://opensource.org/licenses/Apache-2.0) [![CI](https://github.com/Rely-io/galaxy-oss/actions/workflows/release_on_tag.yml/badge.svg?event=release)](https://github.com/Rely-io/galaxy-oss/actions/workflows/release_on_tag.yml)
 
-<<<<<<< HEAD
+Galaxy is a solution developed by Rely.io that enables seamless integration of third-party systems with our internal developer portal. With Galaxy, you can leverage existing [integrations](https://www.rely.io/product/integrations) to ingest your data into Rely.io or create custom integrations tailored to your needs.
+
+Built with Python, Galaxy offers reusable components, making it easy to add integrations to the framework. It employs JQ syntax to accurately map data from third-party APIs into the Rely data model.
+
 ## Installation
 
 ### Pre-requisites
-=======
-Galaxy is a solution developed by Rely.io that enables seamless integration of third-party systems with our internal developer portal. With Galaxy, you can leverage existing [integrations](https://www.rely.io/product/integrations) to ingest your data into Rely.io or create custom integrations tailored to your needs.
-
-Built with Python, Galaxy offers reusable components, making it easy to add integrations to the framework. It employs JQ syntax to accurately map data from third-party APIs into the Rely data model.
->>>>>>> d02967e2
-
-## Installation
-
-<<<<<<< HEAD
+
+To setup an integration with a third-party tool you must create a plugin for it. If you haven't done it yet, please follow the instructions on the next step "*Creating the plugin*". Otherwise feel free to skip this step.
+
 #### Creating the plugin
 
 In your Rely.io application, go to `Portal Builder` > `Plugins` and select "*Add Data Source*". Select the tool you'll be using and tick the "*Is your plugin self hosted?*" option. Fill the required information and submit.
 
-=======
-### Pre-requisites
-
-To setup an integration with a third-party tool you must create a plugin for it. If you haven't done it yet, please follow the instructions on the next step "*Creating the plugin*". Otherwise feel free to skip this step.
-
-#### Creating the plugin
-
-In your Rely.io application, go to `Portal Builder` > `Plugins` and select "*Add Data Source*". Select the tool you'll be using and tick the "*Is your plugin self hosted?*" option. Fill the required information and submit.
-
->>>>>>> d02967e2
 #### Obtaining the plugin token
 
 The plugin token connects your plugin to our API and allows authenticated communication to happen between the two.
@@ -36,19 +23,12 @@
 There are 2 ways to do this.
 
 ##### In Rely.io
-<<<<<<< HEAD
 
 Select *"View details"* on the plugin you want to setup and move to the *"self-hosted instructions"* tab. You'll notice there's a command to create a Kubernetes secret that already makes use of your token. You may extract the token from here or simply use the command directly in step 2 of the Helm install detailed below.
 
 ![self-hosted-instructions](images/self-hosted-instructions.png)
-=======
-
-Select *"View details"* on the plugin you want to setup and move to the *"self-hosted instructions"* tab. You'll notice there's a command to create a Kubernetes secret that already makes use of your token. You may extract the token from here or simply use the command directly in step 2 of the Helm install detailed below.
-
-![self-hosted-instructions](images/self-hosted-instructions.png)
 
 ##### Programmatically
->>>>>>> d02967e2
 
 First obtain a personal long lived token by going to your organization's `Settings` and clicking *"Generate an API key"*. This key will be used to communicate with our API.
 
@@ -76,36 +56,16 @@
 
 2. Create a `my_values.yaml` file (name isn't important) with the variables we need to setup on the chart, example below:
 
-<<<<<<< HEAD
    ```yaml
    env:
      RELY_API_TOKEN: the_rely_api_token
      RELY_API_URL: https://magneto.rely.io
      RELY_INTEGRATION_ID: "1234567"
      RELY_INTEGRATION_TYPE: pagerduty
-=======
-   ```bash
-   kubectl create secret generic relyio-galaxy-api-token --namespace rely-galaxy --from-literal=API_TOKEN="YOUR-PLUGIN-TOKEN"
+
    ```
 
-3. Create a `.env` file with your environment variables for the Galaxy framework:
-
-   ```dotenv
-   RELY_INTEGRATION_TYPE=<the name of the integration, ex: gitlab>
-   RELY_INTEGRATION_ID=<go to rely app and get the rely integration installation id>
->>>>>>> d02967e2
-   ```
-   This values will run galaxy in `daemon` mode with a `60` minutes schedule interval. without relying on kubernetes cronjob.
-   If we want to run galaxy in `cronjob` mode (by default if we don't set the `RELY_INTEGRATION_EXECUTION_TYPE`), we can remove the `RELY_INTEGRATION_EXECUTION_TYPE` and `RELY_INTEGRATION_DAEMON_INTERVAL` values.
-   Then the kubernetes cronjob will be created and run the integration every interval of time according to the `schedule` property in the yaml value file (by default the schedule is set to run each 59 minutes).
-
-<<<<<<< HEAD
 3. Install the **Rely.io Galaxy Framework** helm chart:
-=======
-    > Find examples of .env files for all Rely.io supported plugins in `examples/env` folder
-
-4. Create a Kubernetes secret using the `.env` file:
->>>>>>> d02967e2
 
    ```bash
    helm upgrade --install -f my_values.yaml \
@@ -136,12 +96,8 @@
   oci://registry-1.docker.io/devrelyio/galaxy-helm \
   -n rely-galaxy
 ```
-<<<<<<< HEAD
+
 or
-=======
-
-##### To a specific version
->>>>>>> d02967e2
 
 ```bash
 helm upgrade relyio-galaxy \
@@ -153,7 +109,6 @@
     -n rely-galaxy
 ```
 
-<<<<<<< HEAD
 ##### To a specific version
 
 ```bash
@@ -164,24 +119,6 @@
   --version 1.0.0
 ```
 or
-=======
-#### Configuration Update
-
-##### Environment variables
-
-  Update the `relyio-galaxy-env` secret with any variables you need:
-
-  ```bash
-  kubectl patch secret relyio-galaxy-env --namespace rely-galaxy --patch '{
-      "data": {
-          "RELY_INTEGRATION_ID": "'"$(echo -n '<your_rely_integration_id>' | base64)"'"
-      }}'
-  ```
-
-### Docker
-
-You can simply run Galaxy by:
->>>>>>> d02967e2
 
 ```bash
 helm upgrade relyio-galaxy \
@@ -194,7 +131,6 @@
     --version 1.0.0
 ```
 
-<<<<<<< HEAD
 #### Configuration
 
 ##### Required variables
@@ -237,18 +173,6 @@
 RELY_INTEGRATION_EXECUTION_TYPE=daemon         # This will ensure your Docker container will run continuously
 ```
 
-=======
-The content of the .env file is as follows:
-
-```dotenv
-RELY_INTEGRATION_TYPE=<the name of the integration, ex: gitlab>
-RELY_API_URL=https://magneto.rely.io/
-RELY_API_TOKEN=<go to rely app and get the token for the plugin installation>
-RELY_INTEGRATION_ID=<go to rely app and get the rely integration installation id>
-RELY_INTEGRATION_EXECUTION_TYPE=daemon         # This will ensure your Docker container will run continuously
-```
-
->>>>>>> d02967e2
 ### Contributing
 
 Interested in contributing? Great!
